--- conflicted
+++ resolved
@@ -32,12 +32,9 @@
         self.robot_0.setJointLimits(limits_l, limits_h)
         self.robot_1 = self.world.robot("ur5e_2")
         self.robot_1.setJointLimits(limits_l, limits_h)
-<<<<<<< HEAD
         self.robot_name_mapping = {"ur5e_1": self.robot_0, "ur5e_2": self.robot_1}
-=======
-        self.robot_name_mapping = {"robot_0": self.robot_0, "robot_1": self.robot_1}
+
         self.ee_link = self.robot_1.link("ee_link")
->>>>>>> bfc0e2f8
 
         self.world_collider = collide.WorldCollider(self.world)
 
